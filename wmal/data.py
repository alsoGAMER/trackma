--- conflicted
+++ resolved
@@ -439,16 +439,10 @@
         
     #get all possible titles for the show
     def get_all_possible_titles(self, showid):
-<<<<<<< HEAD
         aliases = []
         if self.showlist.get(showid):
             aliases = self.showlist[showid]['aliases']
         if self.infocache.get(showid) and self.infocache.get(showid).get('extra'):
-=======
-        #aliases = self.showlist[showid]['aliases']
-        aliases = []
-        if self.infocache.get(showid):
->>>>>>> ae5e4c5a
             #Getting the first 2 list items of extra
             #should be english and synonyms
             english = self.infocache[showid]['extra'][0]
