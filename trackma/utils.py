--- conflicted
+++ resolved
@@ -115,96 +115,6 @@
 def expand_path(path):
     return os.path.expanduser(path)
 
-def parse_relations(filename, api, mediatype, last=None):
-    """
-    Support for Taiga-style anime relations file.
-    Thanks to erengy and all the contributors.
-
-    https://github.com/erengy/anime-relations
-    """
-
-    apis = ['mal', 'kitsu', 'anilist']
-    mediatypes = ['anime']
-
-    if api not in apis or mediatype not in mediatypes:
-        return None
-
-    (src_grp, dst_grp) = (apis.index(api) + 1, apis.index(api) + 6)
-
-    with open(filename) as f:
-        import re
-
-        relations = {'meta':{}}
-
-        id_pattern = "(\d+|[\?~])\|(\d+|[\?~])\|(\d+|[\?~])"
-        ep_pattern = "(\d+)-?(\d+|\?)?"
-        full = r'- {0}:{1} -> {0}:{1}(!)?'.format(id_pattern, ep_pattern)
-        _re = re.compile(full)
-
-        mode = 0
-
-        for line in f:
-            line = line.strip()
-
-            if not line:
-                continue
-            if line[0] == '#':
-                continue
-
-            if mode == 0 and line == "::meta":
-                mode = 1
-            elif mode == 1:
-                if line[:16] == "- last_modified:":
-                    last_modified = line[17:]
-
-                    # Stop if the file hasn't changed
-                    if last and last == last_modified:
-                        return None
-
-                    relations['meta']['last_modified'] = last_modified
-                elif line == "::rules":
-                    mode = 2
-            elif mode == 2 and line[0] == '-':
-                m = _re.match(line)
-                if m:
-                    # Source
-                    src_id  = m.group(src_grp)
-                    
-                    # Handle unknown IDs
-                    if src_id == '?':
-                        continue
-                    else:
-                        src_id = int(src_id)
-
-                    # Handle infinite ranges
-                    if m.group(5) == '?':
-                        src_eps = (int(m.group(4)), -1)
-                    else:
-                        src_eps = (int(m.group(4)), int(m.group(5) or m.group(4)))
-
-                    # Destination
-                    dst_id  = m.group(dst_grp)
-
-                    # Handle ID repeaters
-                    if dst_id == '~':
-                        dst_id = src_id
-                    else:
-                        dst_id  = int(dst_id)
-
-                    # Handle infinite ranges
-                    if m.group(10) == '?':
-                        dst_eps = (int(m.group(9)), -1)
-                    else: 
-                        dst_eps = (int(m.group(9)), int(m.group(10) or m.group(9)))
-
-                    if not src_id in relations:
-                        relations[src_id] = []
-                    relations[src_id].append((src_eps, dst_id, dst_eps))
-                else:
-                    print("Not recognized. " + line)
-
-        return relations
-
 def regex_find_videos(extensions, subdirectory=''):
     __re = re.compile(extensions, re.I)
 
@@ -270,7 +180,7 @@
     os.chmod(filename, mode)
 
 def estimate_aired_episodes(show):
-    # Estimate how many episodes have passed since airing
+    """ Estimate how many episodes have passed since airing """
 
     if show['status'] == STATUS_FINISHED:
         return show['total']
@@ -290,22 +200,17 @@
             return eps
     return 0
 
-<<<<<<< HEAD
 def guess_show(show_title, tracker_list):
+    """ Take a title and search for it fuzzily in the tracker list """
     (showlist, altnames_map) = tracker_list
 
     # Return the show immediately if we find an altname for it
-    # TODO: We should use a dictionary here for O(1)
     if altnames_map and show_title.lower() in altnames_map:
         showid = altnames_map[show_title.lower()]
 
-        for item in showlist:
-            if item['id'] == showid:
-                return item
-
-=======
-def guess_show(show_title, tracker_list, redirections=None):
->>>>>>> f61aded0
+        if showid in showlist:
+            return showlist[showid]
+
     # Use difflib to see if the show title is similar to
     # one we have in the list
     highest_ratio = (None, 0)
@@ -314,7 +219,7 @@
 
     # Compare to every show in our list to see which one
     # has the most similar name
-    for item in showlist:
+    for item in showlist.values():
         # Make sure to search through all the aliases
         for title in item['titles']:
             matcher.set_seq2(title.lower())
@@ -324,27 +229,29 @@
 
     playing_show = highest_ratio[0]
     if highest_ratio[1] > 0.7:
-        if redirections:
-            return redirect_show(playing_show, tracker_list, redirections)
-        else:
             return playing_show
 
-def redirect_show(show_tuple, tracker_list, redirections):
+def redirect_show(show_tuple, redirections, tracker_list):
+    """ Use a redirection dictionary and return the new show ID and episode acordingly """
+    if not redirections:
+        return show_tuple
+
     (show, ep) = show_tuple
+    showlist = tracker_list[0]
 
     if show['id'] in redirections:
-        (src_eps, dst_id, dst_eps) = redirections[show['id']]
-
-        if (src_eps[1] == -1 and ep > src_eps[0]) or (ep in range(*src_eps)):
-            new_show_id = dst_id
-            new_ep = ep + (dst_eps[1] - dst_eps[0])
-
-            if dst_id in tracker_list:
-                return (tracker_list[new_show_id], new_ep)
-            else:
-                return show_tuple
-    else:
-        return show_tuple
+        for redirection in redirections[show['id']]:
+            (src_eps, dst_id, dst_eps) = redirection
+
+            if (src_eps[1] == -1 and ep > src_eps[0]) or (ep in range(src_eps[0], src_eps[1] + 1)):
+                new_show_id = dst_id
+                new_ep = ep + (dst_eps[0] - src_eps[0])
+                print("new ep {}".format(new_ep))
+    
+                if new_show_id in showlist:
+                    return (showlist[new_show_id], new_ep)
+        
+    return show_tuple
 
 def get_terminal_size(fd=1):
     """
