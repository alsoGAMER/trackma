# This file is part of Trackma.
#
# This program is free software: you can redistribute it and/or modify
# it under the terms of the GNU General Public License as published by
# the Free Software Foundation, either version 3 of the License, or
# (at your option) any later version.
#
# This program is distributed in the hope that it will be useful,
# but WITHOUT ANY WARRANTY; without even the implied warranty of
# MERCHANTABILITY or FITNESS FOR A PARTICULAR PURPOSE.  See the
# GNU General Public License for more details.
#
# You should have received a copy of the GNU General Public License
# along with this program.  If not, see <http://www.gnu.org/licenses/>.
#

from PyQt5 import QtGui

from trackma import utils


class FilterBar():
    """
    Constants relating to filter bar settings can live here.
    """
    # Position
    PositionHidden = 0
    PositionAboveLists = 1
    PositionBelowLists = 2


def getIcon(icon_name):
    fallback = QtGui.QIcon(utils.DATADIR + '/qtui/{}.png'.format(icon_name))
    return QtGui.QIcon.fromTheme(icon_name, fallback)


def getColor(colorString):
    # Takes a color string in either #RRGGBB format or group,role format (using QPalette int values)
    if colorString[0] == "#":
        return QtGui.QColor(colorString)
    else:
        (group, role) = [int(i) for i in colorString.split(',')]
        if (0 <= group <= 2) and (0 <= role <= 19):
            return QtGui.QColor(QtGui.QPalette().color(group, role))
        else:
            # Failsafe - return black
<<<<<<< HEAD
            return QtGui.QColor()

def overrides(cls):
    def overrider(func):
        cls.overrides[func.__name__] = func
    return overrider
=======
            return QtGui.QColor()
>>>>>>> 83d942e5
<|MERGE_RESOLUTION|>--- conflicted
+++ resolved
@@ -44,13 +44,9 @@
             return QtGui.QColor(QtGui.QPalette().color(group, role))
         else:
             # Failsafe - return black
-<<<<<<< HEAD
             return QtGui.QColor()
 
 def overrides(cls):
     def overrider(func):
         cls.overrides[func.__name__] = func
     return overrider
-=======
-            return QtGui.QColor()
->>>>>>> 83d942e5
