--- conflicted
+++ resolved
@@ -40,12 +40,8 @@
         self.current_status = current_status
         self.default = default
         if default:
-<<<<<<< HEAD
-            self.setWindowTitle('Search/Add from Remote for new show: %s' % default)
-=======
             self.setWindowTitle(
                 'Search/Add from Remote for new show: %s' % default)
->>>>>>> 83d942e5
 
         # Get available search methods and default to keyword search if not reported by the API
         search_methods = self.worker.engine.mediainfo.get(
@@ -115,20 +111,13 @@
         # Set up views
         tableview = AddTableDetailsView(None, self.worker)
         tableview.changed.connect(self.s_selected)
-<<<<<<< HEAD
-        self.contents.addWidget(tableview)
-=======
->>>>>>> 83d942e5
 
         cardview = AddCardView(api_info=self.worker.engine.api_info)
         cardview.changed.connect(self.s_selected)
         cardview.doubleClicked.connect(self.s_show_details)
 
         self.contents.addWidget(cardview)
-<<<<<<< HEAD
-=======
         self.contents.addWidget(tableview)
->>>>>>> 83d942e5
 
         # Use for testing
         #self.set_results([{'id': 1, 'title': 'Hola', 'image': 'https://omaera.org/icon.png'}])
