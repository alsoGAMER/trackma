# This file is part of Trackma.
#
# This program is free software: you can redistribute it and/or modify
# it under the terms of the GNU General Public License as published by
# the Free Software Foundation, either version 3 of the License, or
# (at your option) any later version.
#
# This program is distributed in the hope that it will be useful,
# but WITHOUT ANY WARRANTY; without even the implied warranty of
# MERCHANTABILITY or FITNESS FOR A PARTICULAR PURPOSE.  See the
# GNU General Public License for more details.
#
# You should have received a copy of the GNU General Public License
# along with this program.  If not, see <http://www.gnu.org/licenses/>.
#

<<<<<<< HEAD
pyqt_version = 5

import os
import datetime
import subprocess

from PyQt5 import QtCore, QtGui
from PyQt5.QtWidgets import (
            QApplication, QMainWindow, QFormLayout,
            QGridLayout, QHBoxLayout, QVBoxLayout,
            QAbstractItemView, QHeaderView, QListWidget,
            QListWidgetItem, QTabBar, QTableWidget,
            QTableWidgetItem, QFrame, QScrollArea,
            QStackedWidget, QWidget, QCheckBox, QComboBox,
            QDoubleSpinBox, QGroupBox, QLineEdit,
            QPushButton, QRadioButton, QSpinBox,
            QStyleOptionButton, QToolButton, QProgressBar,
            QDialog, QColorDialog, QDialogButtonBox,
            QFileDialog, QInputDialog, QMessageBox,
            QAction, QActionGroup, QLabel, QMenu, QStyle,
            QSystemTrayIcon, QStyleOptionProgressBar
        )

from trackma.ui.qt.add import AddDialog
from trackma.ui.qt.accounts import AccountDialog
from trackma.ui.qt.details import DetailsDialog
from trackma.ui.qt.settings import SettingsDialog
from trackma.ui.qt.rss import RSSDialog
from trackma.ui.qt.widgets import ShowsTableView, ShowItem, ShowItemNum, ShowItemDate
from trackma.ui.qt.workers import EngineWorker, ImageWorker
from trackma.ui.qt.util import getIcon, FilterBar

from trackma.accounts import AccountManager
from trackma import messenger
=======
>>>>>>> 83d942e5
from trackma import utils
from trackma import messenger
from trackma.accounts import AccountManager
from trackma.ui.qt.util import getIcon, FilterBar
from trackma.ui.qt.workers import EngineWorker, ImageWorker
from trackma.ui.qt.widgets import ShowsTableView
from trackma.ui.qt.settings import SettingsDialog
from trackma.ui.qt.details import DetailsDialog
from trackma.ui.qt.accounts import AccountDialog
from trackma.ui.qt.add import AddDialog
from PyQt5.QtWidgets import (
    QApplication, QMainWindow, QFormLayout,
    QGridLayout, QHBoxLayout, QVBoxLayout,
    QAbstractItemView, QHeaderView, QListWidget,
    QListWidgetItem, QTabBar, QTableWidget,
    QTableWidgetItem, QFrame, QScrollArea,
    QStackedWidget, QWidget, QCheckBox, QComboBox,
    QDoubleSpinBox, QGroupBox, QLineEdit,
    QPushButton, QRadioButton, QSpinBox,
    QStyleOptionButton, QToolButton, QProgressBar,
    QDialog, QColorDialog, QDialogButtonBox,
    QFileDialog, QInputDialog, QMessageBox,
    QAction, QActionGroup, QLabel, QMenu, QStyle,
    QSystemTrayIcon, QStyleOptionProgressBar
)
from PyQt5 import QtCore, QtGui
import base64
import subprocess
import datetime
import os
import sys
pyqt_version = 5


class MainWindow(QMainWindow):
    """
    Main GUI class

    """
    debug = False
    config = None
    tray = None
    mediainfo = None
    accountman = None
    accountman_widget = None
    worker = None
    image_worker = None
    started = False
    selected_show_id = None
    show_lists = None
    finish = False
    was_maximized = False

    def __init__(self, debug=False):
        QMainWindow.__init__(self, None)
        self.debug = debug

        # Load QT specific configuration
        self.configfile = utils.to_config_path('ui-qt.json')
        self.config = utils.parse_config(self.configfile, utils.qt_defaults)

        # Build UI
        QApplication.setWindowIcon(QtGui.QIcon(utils.DATADIR + '/icon.png'))
        self.setWindowTitle('Trackma-qt')

        self.accountman = AccountManager()

        # Go directly into the application if a default account is set
        # Open the selection dialog otherwise
        default = self.accountman.get_default()
        if default:
            self.start(default)
        else:
            self.accountman_create()
            self.accountman_widget.show()

    def accountman_create(self):
        self.accountman_widget = AccountDialog(None, self.accountman)
        self.accountman_widget.selected.connect(self.accountman_selected)

    def accountman_selected(self, account_num, remember):
        account = self.accountman.get_account(account_num)

        if remember:
            self.accountman.set_default(account_num)
        else:
            self.accountman.set_default(None)

        if self.started:
            self.reload(account)
        else:
            self.start(account)

    def start(self, account):
        """
        Start engine and everything

        """
        # Workers
        self.worker = EngineWorker()
        self.account = account

        # Get API specific configuration
        self.api_config = self._get_api_config(account['api'])

        # Timers
        self.image_timer = QtCore.QTimer()
        self.image_timer.setInterval(500)
        self.image_timer.setSingleShot(True)
        self.image_timer.timeout.connect(self.s_download_image)

        self.busy_timer = QtCore.QTimer()
        self.busy_timer.setInterval(100)
        self.busy_timer.setSingleShot(True)
        self.busy_timer.timeout.connect(self.s_busy)

        # Build menus
        self.action_play_next = QAction(
            getIcon('media-playback-start'), 'Play &Next', self)
        self.action_play_next.setStatusTip('Play the next unwatched episode.')
        self.action_play_next.setShortcut('Ctrl+N')
        self.action_play_next.triggered.connect(lambda: self.s_play(True))
        self.action_play_dialog = QAction('Play Episode...', self)
        self.action_play_dialog.setStatusTip('Select an episode to play.')
        self.action_play_dialog.triggered.connect(self.s_play_number)
        self.action_details = QAction('Show &details...', self)
        self.action_details.setStatusTip(
            'Show detailed information about the selected show.')
        self.action_details.triggered.connect(self.s_show_details)
        self.action_altname = QAction('Change &alternate name...', self)
        self.action_altname.setStatusTip(
            'Set an alternate title for the tracker.')
        self.action_altname.triggered.connect(self.s_altname)
        action_play_random = QAction('Play &random show', self)
        action_play_random.setStatusTip(
            'Pick a random show with a new episode and play it.')
        action_play_random.setShortcut('Ctrl+R')
        action_play_random.triggered.connect(self.s_play_random)
<<<<<<< HEAD
        action_add = QAction(getIcon('edit-find'), 'Search/Add from Remote', self)
        action_add.setShortcut('Ctrl+A')
        action_add.triggered.connect(self.s_add)
        action_delete = QAction(getIcon('edit-delete'), '&Delete', self)
        action_delete.setStatusTip('Remove this show from your list.')
        action_delete.triggered.connect(self.s_delete)
        action_rss = QAction(getIcon('edit-find'), 'RSS Feed', self)
        #action_rss.setShortcut('Ctrl+R')
        action_rss.triggered.connect(self.s_rss)
=======
        self.action_add = QAction(
            getIcon('edit-find'), 'Search/Add from Remote', self)
        self.action_add.setShortcut('Ctrl+A')
        self.action_add.triggered.connect(self.s_add)
        self.action_delete = QAction(getIcon('edit-delete'), '&Delete', self)
        self.action_delete.setStatusTip('Remove this show from your list.')
        self.action_delete.setShortcut(QtCore.Qt.Key_Delete)
        self.action_delete.triggered.connect(self.s_delete)
>>>>>>> 83d942e5
        action_quit = QAction(getIcon('application-exit'), '&Quit', self)
        action_quit.setShortcut('Ctrl+Q')
        action_quit.setStatusTip('Exit Trackma.')
        action_quit.triggered.connect(self._exit)

        self.action_sync = QAction('&Sync', self)
        self.action_sync.setStatusTip(
            'Send changes and then retrieve remote list')
        self.action_sync.setShortcut('Ctrl+S')
        self.action_sync.triggered.connect(lambda: self.s_send(True))
        self.action_send = QAction('S&end changes', self)
        self.action_send.setShortcut('Ctrl+E')
        self.action_send.setStatusTip(
            'Upload any changes made to the list immediately.')
        self.action_send.triggered.connect(self.s_send)
        self.action_retrieve = QAction('Re&download list', self)
        self.action_retrieve.setShortcut('Ctrl+D')
        self.action_retrieve.setStatusTip(
            'Discard any changes made to the list and re-download it.')
        self.action_retrieve.triggered.connect(self.s_retrieve)
        action_scan_library = QAction('Rescan &Library (quick)', self)
        action_scan_library.setShortcut('Ctrl+L')
        action_scan_library.triggered.connect(self.s_scan_library)
        action_rescan_library = QAction('Rescan &Library (full)', self)
        action_rescan_library.triggered.connect(self.s_rescan_library)
        action_open_folder = QAction('Open containing folder', self)
        action_open_folder.triggered.connect(self.s_open_folder)

        self.action_reload = QAction('Switch &Account', self)
        self.action_reload.setStatusTip('Switch to a different account.')
        self.action_reload.triggered.connect(self.s_switch_account)
        action_settings = QAction('&Settings...', self)
        action_settings.triggered.connect(self.s_settings)

        action_about = QAction(getIcon('help-about'), 'About...', self)
        action_about.triggered.connect(self.s_about)
        action_about_qt = QAction('About Qt...', self)
        action_about_qt.triggered.connect(self.s_about_qt)

        menubar = self.menuBar()
        self.menu_show = menubar.addMenu('&Show')
        self.menu_show.addAction(self.action_play_next)
        self.menu_show.addAction(self.action_play_dialog)
        self.menu_show.addAction(self.action_details)
        self.menu_show.addAction(self.action_altname)
        self.menu_show.addSeparator()
        self.menu_show.addAction(action_play_random)
        self.menu_show.addSeparator()
        self.menu_show.addAction(self.action_add)
        self.menu_show.addAction(self.action_delete)
        self.menu_show.addSeparator()
        self.menu_show.addAction(action_rss)
        self.menu_show.addSeparator()
        self.menu_show.addAction(action_quit)

        self.menu_play = QMenu('Play')

        # Context menu for right click on list item
        self.menu_show_context = QMenu()
        self.menu_show_context.addMenu(self.menu_play)
        self.menu_show_context.addAction(self.action_details)
        self.menu_show_context.addAction(action_open_folder)
        self.menu_show_context.addAction(self.action_altname)
        self.menu_show_context.addSeparator()
        self.menu_show_context.addAction(self.action_delete)

        # Make icons for viewed episodes
        rect = QtCore.QSize(16, 16)
        buffer = QtGui.QPixmap(rect)
        ep_icon_states = {'all': QStyle.State_On,
                          'part': QStyle.State_NoChange,
                          'none': QStyle.State_Off}
        self.ep_icons = {}
        for key, state in ep_icon_states.items():
            buffer.fill(QtCore.Qt.transparent)
            painter = QtGui.QPainter(buffer)
            opt = QStyleOptionButton()
            opt.state = state
            self.style().drawPrimitive(QStyle.PE_IndicatorMenuCheckMark, opt, painter)
            self.ep_icons[key] = QtGui.QIcon(buffer)
            painter.end()

        menu_list = menubar.addMenu('&List')
        menu_list.addAction(self.action_sync)
        menu_list.addSeparator()
        menu_list.addAction(self.action_send)
        menu_list.addAction(self.action_retrieve)
        menu_list.addSeparator()
        menu_list.addAction(action_scan_library)
        menu_list.addAction(action_rescan_library)
        self.menu_mediatype = menubar.addMenu('&Mediatype')
        self.mediatype_actiongroup = QActionGroup(self)
        self.mediatype_actiongroup.setExclusive(True)
        self.mediatype_actiongroup.triggered.connect(self.s_mediatype)
        menu_options = menubar.addMenu('&Options')
        menu_options.addAction(self.action_reload)
        menu_options.addSeparator()
        menu_options.addAction(action_settings)
        menu_help = menubar.addMenu('&Help')
        menu_help.addAction(action_about)
        menu_help.addAction(action_about_qt)

        # Build layout
        main_layout = QVBoxLayout()
        top_hbox = QHBoxLayout()
        main_hbox = QHBoxLayout()
        self.list_box = QVBoxLayout()
        filter_bar_box_layout = QHBoxLayout()
        self.filter_bar_box = QWidget()
        left_box = QFormLayout()
        small_btns_hbox = QHBoxLayout()

        self.show_title = QLabel('Trackma-qt')
        show_title_font = QtGui.QFont()
        show_title_font.setBold(True)
        show_title_font.setPointSize(12)
        self.show_title.setFont(show_title_font)

        self.api_icon = QLabel('icon')
        self.api_user = QLabel('user')

        top_hbox.addWidget(self.show_title, 1)
        top_hbox.addWidget(self.api_icon)
        top_hbox.addWidget(self.api_user)

        # Create main models and view
        self.notebook = QTabBar()
        self.notebook.currentChanged.connect(self.s_tab_changed)

        self.view = ShowsTableView(palette=self.config['colors'])
        self.view.context_menu = self.menu_show_context
        self.view.horizontalHeader().customContextMenuRequested.connect(
            self.s_show_menu_columns)
        self.view.horizontalHeader().sortIndicatorChanged.connect(self.s_update_sort)
        self.view.selectionModel().currentRowChanged.connect(self.s_show_selected)
        self.view.itemDelegate().setBarStyle(
            self.config['episodebar_style'], self.config['episodebar_text'])
        self.view.middleClicked.connect(lambda: self.s_play(True))
        self.view.doubleClicked.connect(self.s_show_details)
        self._apply_view()

        self.view.model().sourceModel().progressChanged.connect(self.s_set_episode)
        self.view.model().sourceModel().scoreChanged.connect(self.s_set_score)

        # Context menu for right click on list header
        self.menu_columns = QMenu()
        self.column_keys = {'id': 0,
                            'title': 1,
                            'progress': 2,
                            'score': 3,
                            'percent': 4,
                            'next_ep': 5,
                            'date_start': 6,
                            'date_end': 7,
                            'my_start': 8,
                            'my_end': 9,
                            'tag': 10}

        self.menu_columns_group = QActionGroup(self)
        self.menu_columns_group.triggered.connect(self.s_toggle_column)

        for i, column_name in enumerate(self.view.model().sourceModel().columns):
            action = QAction(column_name, self, checkable=True)
            action.setData(i)
            if column_name in self.api_config['visible_columns']:
                action.setChecked(True)

            self.menu_columns_group.addAction(action)
            self.menu_columns.addAction(action)

        # Create filter list
        self.show_filter = QLineEdit()
        self.show_filter.setClearButtonEnabled(True)
        self.show_filter.textChanged.connect(self.s_filter_changed)
        filter_tooltip = (
            "General Search: All fields (columns) of each show will be matched against the search term."
            "\nAdvanced Searching: A field can be specified by using its key followed by a colon"
            " e.g. 'title:My_Show date_start:2016'."
            "\n  Any field may be specified multiple times to match terms in any order e.g. 'tag:Battle+Shounen tag:Ecchi'. "
            "\n  + and _ are replaced with spaces when searching specific fields."
            "\n  If colon is used after something that is not a column key, it will treat it as a general term."
            "\n  ALL terms not attached to a field will be combined into a single general search term"
            "\n         - 'My date_end:2016 Show' will match shows that have 'My Show' in any field and 2016 in the End Date field."
            "\n  Available field keys are: "
        )
        colkeys = ', '.join(sorted(self.column_keys.keys()))
        self.show_filter.setToolTip(filter_tooltip + colkeys + '.')
        self.show_filter_invert = QCheckBox()
        self.show_filter_invert.stateChanged.connect(self.s_filter_changed)
        self.show_filter_casesens = QCheckBox()
        self.show_filter_casesens.stateChanged.connect(self.s_filter_changed)

        if self.config['remember_geometry']:
            self.resize(self.config['last_width'], self.config['last_height'])
            self.move(self.config['last_x'], self.config['last_y'])
        else:
            self.resize(740, 480)

        self.show_image = QLabel('Trackma-qt')
        self.show_image.setFixedHeight(149)
        self.show_image.setMinimumWidth(100)
        self.show_image.setAlignment(QtCore.Qt.AlignCenter)
        self.show_image.setStyleSheet(
            "border: 1px solid #777;background-color:#999;text-align:center")
        show_progress_label = QLabel('Progress:')
        self.show_progress = QSpinBox()
        self.show_progress_bar = QProgressBar()
        self.show_progress_btn = QPushButton('Update')
        self.show_progress_btn.setToolTip(
            'Set number of episodes watched to the value entered above')
        self.show_progress_btn.clicked.connect(self.s_set_episode)
        self.show_play_btn = QToolButton()
        self.show_play_btn.setIcon(getIcon('media-playback-start'))
        self.show_play_btn.setToolTip(
            'Play the next unwatched episode\nHold to play other episodes')
        self.show_play_btn.clicked.connect(lambda: self.s_play(True))
        self.show_play_btn.setMenu(self.menu_play)
        self.show_inc_btn = QToolButton()
        self.show_inc_btn.setIcon(getIcon('list-add'))
        self.show_inc_btn.setShortcut('Ctrl+Right')
        self.show_inc_btn.setToolTip('Increment number of episodes watched')
        self.show_inc_btn.clicked.connect(self.s_plus_episode)
        self.show_dec_btn = QToolButton()
        self.show_dec_btn.setIcon(getIcon('list-remove'))
        self.show_dec_btn.clicked.connect(self.s_rem_episode)
        self.show_dec_btn.setShortcut('Ctrl+Left')
        self.show_dec_btn.setToolTip('Decrement number of episodes watched')
        show_score_label = QLabel('Score:')
        self.show_score = QDoubleSpinBox()
        self.show_score_btn = QPushButton('Set')
        self.show_score_btn.setToolTip('Set score to the value entered above')
        self.show_score_btn.clicked.connect(self.s_set_score)
        self.show_tags_btn = QPushButton('Edit Tags...')
        self.show_tags_btn.setToolTip(
            'Open a dialog to edit your tags for this show')
        self.show_tags_btn.clicked.connect(self.s_set_tags)
        self.show_status = QComboBox()
        self.show_status.setToolTip('Change your watching status of this show')
        self.show_status.currentIndexChanged.connect(self.s_set_status)

        small_btns_hbox.addWidget(self.show_dec_btn)
        small_btns_hbox.addWidget(self.show_play_btn)
        small_btns_hbox.addWidget(self.show_inc_btn)
        small_btns_hbox.setAlignment(QtCore.Qt.AlignCenter)

        left_box.addRow(self.show_image)
        left_box.addRow(self.show_progress_bar)
        left_box.addRow(small_btns_hbox)
        left_box.addRow(show_progress_label)
        left_box.addRow(self.show_progress, self.show_progress_btn)
        left_box.addRow(show_score_label)
        left_box.addRow(self.show_score, self.show_score_btn)
        left_box.addRow(self.show_status)
        left_box.addRow(self.show_tags_btn)

        filter_bar_box_layout.addWidget(QLabel('Filter:'))
        filter_bar_box_layout.addWidget(self.show_filter)
        filter_bar_box_layout.addWidget(QLabel('Invert'))
        filter_bar_box_layout.addWidget(self.show_filter_invert)
        filter_bar_box_layout.addWidget(QLabel('Case Sensitive'))
        filter_bar_box_layout.addWidget(self.show_filter_casesens)
        self.filter_bar_box.setLayout(filter_bar_box_layout)

        if self.config['filter_bar_position'] is FilterBar.PositionHidden:
            self.list_box.addWidget(self.notebook)
            self.list_box.addWidget(self.view)
            self.filter_bar_box.hide()
        elif self.config['filter_bar_position'] is FilterBar.PositionAboveLists:
            self.list_box.addWidget(self.filter_bar_box)
            self.list_box.addWidget(self.notebook)
            self.list_box.addWidget(self.view)
        elif self.config['filter_bar_position'] is FilterBar.PositionBelowLists:
            self.list_box.addWidget(self.notebook)
            self.list_box.addWidget(self.view)
            self.list_box.addWidget(self.filter_bar_box)

        main_hbox.addLayout(left_box)
        main_hbox.addLayout(self.list_box, 1)

        main_layout.addLayout(top_hbox)
        main_layout.addLayout(main_hbox)

        self.main_widget = QWidget(self)
        self.main_widget.setLayout(main_layout)
        self.setCentralWidget(self.main_widget)

        # Statusbar
        self.status_text = QLabel('Trackma-qt')
        self.tracker_text = QLabel('Tracker: N/A')
        self.tracker_text.setMinimumWidth(120)
        self.queue_text = QLabel('Unsynced items: N/A')
        self.statusBar().addWidget(self.status_text, 1)
        self.statusBar().addPermanentWidget(self.tracker_text)
        self.statusBar().addPermanentWidget(self.queue_text)

        # Tray icon
        tray_menu = QMenu(self)
        action_hide = QAction('Show/Hide', self)
        action_hide.triggered.connect(self.s_hide)
        tray_menu.addAction(action_hide)
        tray_menu.addAction(action_quit)

        self.tray = QSystemTrayIcon(self.windowIcon())
        self.tray.setContextMenu(tray_menu)
        self.tray.activated.connect(self.s_tray_clicked)
        self._apply_tray()

        # Connect worker signals
        self.worker.changed_status.connect(self.ws_changed_status)
        self.worker.raised_error.connect(self.error)
        self.worker.raised_fatal.connect(self.fatal)
        self.worker.changed_show.connect(self.ws_changed_show)
        self.worker.changed_show_status.connect(self.ws_changed_show_status)
        self.worker.changed_list.connect(self.ws_changed_list)
        self.worker.changed_queue.connect(self.ws_changed_queue)
        self.worker.tracker_state.connect(self.ws_tracker_state)
        self.worker.playing_show.connect(self.ws_changed_show)
        self.worker.prompt_for_update.connect(self.ws_prompt_update)
        self.worker.prompt_for_add.connect(self.ws_prompt_add)

        # Show main window
        if not (self.config['show_tray'] and self.config['start_in_tray']):
            self.show()

        # Start loading engine
        self.started = True
        self._busy(False)
        self.worker_call('start', self.r_engine_loaded, account)

    def reload(self, account=None, mediatype=None):
        if self.config['remember_columns']:
            self._store_columnstate()

        if account:
            self.account = account

            # Get API specific configuration
            self.api_config = self._get_api_config(account['api'])

        self.menu_columns_group.setEnabled(False)
        for action in self.menu_columns_group.actions():
            action.setChecked(
                action.text() in self.api_config['visible_columns'])
        self.menu_columns_group.setEnabled(True)

        self.show()
        self._busy(False)
        self.worker_call('reload', self.r_engine_loaded, account, mediatype)

    def closeEvent(self, event):
        if not self.started or not self.worker.engine.loaded:
            event.accept()
            if pyqt_version == 5 and self.finish:
                QApplication.instance().quit()
        elif self.config['show_tray'] and self.config['close_to_tray']:
            event.ignore()
            self.s_hide()
        else:
            event.ignore()
            self._exit()

    def status(self, message):
        self.status_text.setText(message)
        print(message)

    def error(self, msg):
        self.status('Error: {}'.format(msg))
        QMessageBox.critical(self, 'Error', str(msg), QMessageBox.Ok)

    def fatal(self, msg):
        QMessageBox.critical(
            self, 'Fatal Error', "Fatal Error! Reason:\n\n{0}".format(msg), QMessageBox.Ok)
        self.accountman.set_default(None)
        self._busy()
        self.finish = False
        self.worker_call('unload', self.r_engine_unloaded)

    def worker_call(self, function, ret_function, *args, **kwargs):
        # Run worker in a thread
        self.worker.set_function(function, ret_function, *args, **kwargs)
        self.worker.start()

    # GUI Functions
    def _get_api_config(self, api):
        if self.config['columns_per_api']:
            if 'api' not in self.config:
                self.config['api'] = {}
            if api not in self.config['api']:
                self.config['api'][api] = dict(utils.qt_per_api_defaults)
            return self.config['api'][api]
        else:
            # API settings are universal
            return self.config

    def _save_config(self):
        utils.save_config(self.config, self.configfile)

    def _exit(self):
        self._busy()
        if self.config['remember_geometry']:
            self._store_geometry()
        if self.config['remember_columns']:
            self._store_columnstate()
        self.finish = True
        self.worker_call('unload', self.r_engine_unloaded)

    def _store_geometry(self):
        self.config['last_x'] = self.x()
        self.config['last_y'] = self.y()
        self.config['last_width'] = self.width()
        self.config['last_height'] = self.height()
        utils.save_config(self.config, self.configfile)

    def _store_columnstate(self):
        columns_state = {}

        state = self.view.horizontalHeader().saveState()
        columns_state = base64.b64encode(state).decode('ascii')

        self.api_config['columns_state'] = columns_state
        self._save_config()

    def _enable_widgets(self, enable):
        self.view.setEnabled(enable)
        self._enable_show_widgets(bool(self.selected_show_id and enable))

        self.action_add.setEnabled(enable)
        self.action_sync.setEnabled(enable)
        self.action_send.setEnabled(enable)
        self.action_retrieve.setEnabled(enable)
        self.action_reload.setEnabled(enable)

    def _enable_show_widgets(self, enable):
        self.show_progress.setEnabled(enable)
        self.show_score.setEnabled(enable)
        self.show_progress_btn.setEnabled(enable)
        self.show_score_btn.setEnabled(enable)
        self.show_tags_btn.setEnabled(
            bool(self.mediainfo and self.mediainfo.get('can_tag') and enable))
        self.show_inc_btn.setEnabled(enable)
        self.show_dec_btn.setEnabled(enable)
        self.show_play_btn.setEnabled(enable)
        self.show_status.setEnabled(enable)
        self.action_play_next.setEnabled(enable)
        self.action_play_dialog.setEnabled(enable)
        self.action_altname.setEnabled(enable)
        self.action_delete.setEnabled(enable)
        self.action_details.setEnabled(enable)

    def _update_queue_counter(self, queue):
        self.queue_text.setText("Unsynced items: %d" % queue)

    def _update_tracker_info(self, status):
        state = status['state']
        timer = status['timer']
        paused = status['paused']

        if state == utils.TRACKER_NOVIDEO:
            st = 'Listen'
        elif state == utils.TRACKER_PLAYING:
            (m, s) = divmod(timer, 60)
            st = "+{0}:{1:02d}{2}".format(m, s, ' [P]' if paused else '')
        elif state == utils.TRACKER_UNRECOGNIZED:
            st = 'Unrecognized'
        elif state == utils.TRACKER_NOT_FOUND:
            st = 'Not found'
        elif state == utils.TRACKER_IGNORED:
            st = 'Ignored'
        else:
            st = '???'

        self.tracker_text.setText("Tracker: {}".format(st))

    def _update_config(self):
        self._apply_view()
        self._apply_tray()
        self._apply_filter_bar()
        # TODO: Reload listviews?

    def _apply_view(self):
        if self.config['inline_edit']:
            self.view.setEditTriggers(QAbstractItemView.AllEditTriggers)
        else:
            self.view.setEditTriggers(QAbstractItemView.NoEditTriggers)

    def _apply_tray(self):
        if self.tray.isVisible() and not self.config['show_tray']:
            self.tray.hide()
        elif not self.tray.isVisible() and self.config['show_tray']:
            self.tray.show()
        if self.tray.isVisible():
            if self.config['tray_api_icon']:
                self.tray.setIcon(QtGui.QIcon(
                    utils.available_libs[self.account['api']][1]))
            else:
                self.tray.setIcon(self.windowIcon())

    def _apply_filter_bar(self):
        self.list_box.removeWidget(self.filter_bar_box)
        self.list_box.removeWidget(self.notebook)
        self.list_box.removeWidget(self.view)
        self.filter_bar_box.show()
        if self.config['filter_bar_position'] is FilterBar.PositionHidden:
            self.list_box.addWidget(self.notebook)
            self.list_box.addWidget(self.view)
            self.filter_bar_box.hide()
        elif self.config['filter_bar_position'] is FilterBar.PositionAboveLists:
            self.list_box.addWidget(self.filter_bar_box)
            self.list_box.addWidget(self.notebook)
            self.list_box.addWidget(self.view)
        elif self.config['filter_bar_position'] is FilterBar.PositionBelowLists:
            self.list_box.addWidget(self.notebook)
            self.list_box.addWidget(self.view)
            self.list_box.addWidget(self.filter_bar_box)

    def _busy(self, wait=False):
        if wait:
            self.busy_timer.start()
        else:
            self._enable_widgets(False)

    def _unbusy(self):
        if self.busy_timer.isActive():
            self.busy_timer.stop()
        else:
            self._enable_widgets(True)

    def _rebuild_statuses(self):
        # Rebuild statuses
        self.show_status.blockSignals(True)
        self.notebook.blockSignals(True)

        self.show_status.clear()

        # Clear notebook
        while self.notebook.count() > 0:
            self.notebook.removeTab(0)

        # Add one page per status
        for i, status in enumerate(self.mediainfo['statuses']):
            name = self.mediainfo['statuses_dict'][status]

            self.notebook.addTab(name)
            self.notebook.setTabData(i, status)

            self.show_status.addItem(name)

        self.notebook.addTab("All")

        self.show_status.blockSignals(False)
        self.notebook.blockSignals(False)

    def _recalculate_counts(self):
        showlist = self.worker.engine.get_list()

        self.counts = {status: 0 for status in self.mediainfo['statuses']}
        self.counts['!ALL'] = 0

        for show in showlist:
            self.counts[show['my_status']] += 1
            self.counts['!ALL'] += 1

        self._update_counts()

    def _update_counts(self):
        for page in range(self.notebook.count()):
            status = self.notebook.tabData(page)
            if status is not None:
                status_name = self.mediainfo['statuses_dict'][status]
            else:
                status_name = "All"
                status = "!ALL"

            self.notebook.setTabText(page, "{} ({})".format(
                status_name, self.counts[status]))

    def _rebuild_view(self):
        """
        Using a full showlist, rebuilds main view

        """
        showlist = self.worker.engine.get_list()
        altnames = self.worker.engine.altnames()
        library = self.worker.engine.library()

        # Set allowed ranges (this will be reported by the engine later)
        decimal_places = 0
        if isinstance(self.mediainfo['score_step'], float):
            decimal_places = len(
                str(self.mediainfo['score_step']).split('.')[1])

        self.show_score.setRange(0, self.mediainfo['score_max'])
        self.show_score.setDecimals(decimal_places)
        self.show_score.setSingleStep(self.mediainfo['score_step'])

        # Get the new list and pass it to our model
        self.view.setSortingEnabled(False)
        self.view.model().setFilterStatus(
            self.notebook.tabData(self.notebook.currentIndex()))
        self.view.model().sourceModel().setMediaInfo(self.mediainfo)
        self.view.model().sourceModel().setShowList(showlist, altnames, library)
        self.view.resizeRowsToContents()

        self.s_filter_changed()

    def _init_view(self):
        # Set view options
        self.view.setSortingEnabled(True)
        self.view.sortByColumn(
            self.config['sort_index'], self.config['sort_order'])

        # Hide invisible columns
        for i, column in enumerate(self.view.model().sourceModel().columns):
            if column not in self.api_config['visible_columns']:
                self.view.setColumnHidden(i, True)

        if pyqt_version == 5:
            self.view.horizontalHeader().setSectionResizeMode(1, QHeaderView.Stretch)
            self.view.horizontalHeader().setSectionResizeMode(2, QHeaderView.Fixed)
            self.view.horizontalHeader().setSectionResizeMode(3, QHeaderView.Fixed)
        else:
            self.view.horizontalHeader().setResizeMode(1, QHeaderView.Stretch)
            self.view.horizontalHeader().setResizeMode(2, QHeaderView.Fixed)
            self.view.horizontalHeader().setResizeMode(3, QHeaderView.Fixed)

        # Recover column state
        if self.config['remember_columns'] and isinstance(self.api_config['columns_state'], str):
            state = QtCore.QByteArray(base64.b64decode(
                self.api_config['columns_state']))
            self.view.horizontalHeader().restoreState(state)
        else:
            self.view.horizontalHeader().resizeSection(2, 70)
            self.view.horizontalHeader().resizeSection(3, 55)
            self.view.horizontalHeader().resizeSection(4, 100)

    def _select_show(self, show):
        # Stop any running image timer
        if self.image_timer is not None:
            self.image_timer.stop()

        # Unselect show
        if not show:
            self.selected_show_id = None

            self.show_title.setText('Trackma-qt')
            self.show_image.setText('Trackma-qt')
            self.show_progress.setValue(0)
            self.show_score.setValue(0)
            self.show_progress_bar.setValue(0)
            self.show_progress_bar.setFormat('?/?')
            self._enable_show_widgets(False)

            return

        # Block signals
        self.show_status.blockSignals(True)

        # Set proper ranges
        if show['total']:
            self.show_progress.setMaximum(show['total'])
            self.show_progress_bar.setFormat('%v/%m')
            self.show_progress_bar.setMaximum(show['total'])
            # Regenerate Play Episode Menu
            self.generate_episode_menus(
                self.menu_play, show['total'], show['my_progress'])
        else:
            self.show_progress.setMaximum(
                utils.estimate_aired_episodes(show) or 10000)
            self.generate_episode_menus(
                self.menu_play, utils.estimate_aired_episodes(show), show['my_progress'])
            self.show_progress_bar.setFormat(
                '{}/?'.format(show['my_progress']))

        # Update information
        metrics = QtGui.QFontMetrics(self.show_title.font())
        title = metrics.elidedText(
            show['title'], QtCore.Qt.ElideRight, self.show_title.width())
        self.show_title.setText(title)

        self.show_progress.setValue(show['my_progress'])
        self.show_status.setCurrentIndex(
            self.mediainfo['statuses'].index(show['my_status']))
        self.show_score.setValue(show['my_score'])

        # Enable relevant buttons
        self._enable_show_widgets(True)

        # Download image or use cache
        if show.get('image_thumb') or show.get('image'):
            if self.image_worker is not None:
                self.image_worker.cancel()

            utils.make_dir(utils.to_cache_path())
            filename = utils.to_cache_path("%s_%s_%s.jpg" % (
                self.api_info['shortname'], self.api_info['mediatype'], show['id']))

            if os.path.isfile(filename):
                self.s_show_image(filename)
            else:
                if "imaging_available" in os.environ:
                    self.show_image.setText('Waiting...')
                    self.image_timer.start()
                else:
                    self.show_image.setText('Not available')
        else:
            self.show_image.setText('No image')

        if show['total']:
            self.show_progress_bar.setValue(show['my_progress'])
        else:
            self.show_progress_bar.setValue(0)

        # Make it global
        self.selected_show_id = show['id']

        # Unblock signals
        self.show_status.blockSignals(False)

    def generate_episode_menus(self, menu, max_eps=1, watched_eps=0):
        bp_top = 5  # No more than this many submenus/episodes in the root menu
        bp_mid = 10  # No more than this many submenus in submenus
        bp_btm = 13  # No more than this many episodes in the submenus
        # The number of episodes where we ditch the submenus entirely since Qt doesn't deserve this abuse
        breakpoint_no_menus = bp_top * bp_btm * bp_mid * bp_mid

        menu.clear()
        # Make basic actions
        action_play_next = QAction(
            getIcon('media-skip-forward'), 'Play &Next Episode', self)
        action_play_next.triggered.connect(lambda: self.s_play(True))
        action_play_last = QAction(
            getIcon('view-refresh'), 'Play Last Watched Ep (#%d)' % watched_eps, self)
        action_play_last.triggered.connect(lambda: self.s_play(False))
        action_play_dialog = QAction('Play Episode...', self)
        action_play_dialog.setStatusTip('Select an episode to play.')
        action_play_dialog.triggered.connect(self.s_play_number)

        menu.addAction(action_play_next)
        menu.addAction(action_play_last)

        if max_eps < 1 or max_eps > breakpoint_no_menus:
            menu.addAction(action_play_dialog)
            return menu
        menu.addSeparator()

        ep_actions = []
        for ep in range(1, max_eps+1):
            action = QAction('Ep. %d' % ep, self)
            action.triggered.connect(self.s_play_ep_number(action, ep))
            if ep <= watched_eps:
                action.setIcon(self.ep_icons['all'])
            else:
                action.setIcon(self.ep_icons['none'])
            ep_actions.append(action)

        if max_eps <= bp_top:
            # Just put the eps in the root menu
            for action in ep_actions:
                menu.addAction(action)

        else:
            # We need to go deeper. For now, put all the episodes into bottom-level submenus.
            # I don't like this scoping. If you find a way to transfer ownership of the submenu to the menu feel free to fix this.
            self.play_ep_submenus = []
            # A bit hacky but avoids a special case for the first submenu
            current_actions = bp_btm + 1
            for action in ep_actions:
                if current_actions >= bp_btm:
                    current_actions = 0
                    l = len(self.play_ep_submenus)
                    self.play_ep_submenus.append(
                        QMenu('Episodes %d-%d:' % (l*bp_btm + 1, min((l+1)*bp_btm, max_eps))))
                    if watched_eps > min((l+1)*bp_btm, max_eps):
                        self.play_ep_submenus[-1].setIcon(self.ep_icons['all'])
                    elif watched_eps > l*bp_btm:
                        self.play_ep_submenus[-1].setIcon(
                            self.ep_icons['part'])
                    else:
                        self.play_ep_submenus[-1].setIcon(
                            self.ep_icons['none'])
                self.play_ep_submenus[-1].addAction(action)
                current_actions += 1

            # Now to put the bottom level menus into other things
            if len(self.play_ep_submenus) <= bp_top:  # Straight into the root menu, easy!
                for submenu in self.play_ep_submenus:
                    menu.addMenu(submenu)
            else:  # For now, put them into another level of submenus
                self.play_ep_sub2menus = []
                current_menus = bp_mid + 1
                for s in self.play_ep_submenus:
                    if current_menus >= bp_mid:
                        current_menus = 0
                        l = len(self.play_ep_sub2menus)
                        self.play_ep_sub2menus.append(QMenu(
                            'Episodes %d-%d:' % (l*bp_btm*bp_mid + 1, min((l+1)*bp_btm*bp_mid, max_eps))))
                    self.play_ep_sub2menus[-1].addMenu(s)
                    if watched_eps > min((l+1)*bp_btm*bp_mid, max_eps):
                        self.play_ep_sub2menus[-1].setIcon(
                            self.ep_icons['all'])
                    elif watched_eps > l*bp_btm*bp_mid:
                        self.play_ep_sub2menus[-1].setIcon(
                            self.ep_icons['part'])
                    else:
                        self.play_ep_sub2menus[-1].setIcon(
                            self.ep_icons['none'])
                    current_menus += 1

                if len(self.play_ep_sub2menus) <= bp_top:
                    for submenu in self.play_ep_sub2menus:
                        menu.addMenu(submenu)
                else:
                    # I seriously hope this additional level is not needed, but maybe someone will want to set smaller breakpoints.
                    self.play_ep_sub3menus = []
                    current_menus = bp_mid + 1
                    for s in self.play_ep_sub2menus:
                        if current_menus >= bp_mid:
                            current_menus = 0
                            l = len(self.play_ep_sub3menus)
                            self.play_ep_sub3menus.append(QMenu(
                                'Episodes %d-%d:' % (l*bp_btm*bp_mid*bp_mid + 1, min((l+1)*bp_btm*bp_mid*bp_mid, max_eps))))
                        self.play_ep_sub3menus[-1].addMenu(s)
                        if watched_eps > min((l+1)*bp_btm*bp_mid*bp_mid, max_eps):
                            self.play_ep_sub3menus[-1].setIcon(
                                self.ep_icons['all'])
                        elif watched_eps > l*bp_btm*bp_mid*bp_mid:
                            self.play_ep_sub3menus[-1].setIcon(
                                self.ep_icons['part'])
                        else:
                            self.play_ep_sub3menus[-1].setIcon(
                                self.ep_icons['none'])
                        current_menus += 1
                    # No more levels, our sanity check earlier ensured that.
                    for submenu in self.play_ep_sub3menus:
                        menu.addMenu(submenu)
        return menu

    # Slots
    def s_hide(self):
        if self.isVisible():
            self.was_maximized = self.isMaximized()
            self.hide()
        else:
            self.setGeometry(self.geometry())
            if self.was_maximized:
                self.showMaximized()
            else:
                self.show()

    def s_tray_clicked(self, reason):
        if reason == QSystemTrayIcon.Trigger:
            self.s_hide()

    def s_busy(self):
        self._enable_widgets(False)

    def s_show_selected(self, new, old=None):
        if new:
            index = self.view.model().index(new.row(), 0)
            selected_id = self.view.model().data(index)

            if selected_id:
                show = self.worker.engine.get_show_info(selected_id)
                self._select_show(show)
        else:
            self._select_show(None)

    def s_update_sort(self, index, order):
        self.config['sort_index'] = index
        self.config['sort_order'] = order

    def s_download_image(self):
        show = self.worker.engine.get_show_info(self.selected_show_id)
        self.show_image.setText('Downloading...')
        filename = utils.to_cache_path("%s_%s_%s.jpg" % (
            self.api_info['shortname'], self.api_info['mediatype'], show['id']))

        self.image_worker = ImageWorker(
            show.get('image_thumb') or show['image'], filename, (100, 140))
        self.image_worker.finished.connect(self.s_show_image)
        self.image_worker.start()

    def s_tab_changed(self, index):
        # Change the filter of the main view to the specified status
        status = self.notebook.tabData(index)
        self.view.model().setFilterStatus(status)
        self.view.resizeRowsToContents()  # TODOMVC : Find a faster way

        self.s_show_selected(None)
        self.s_filter_changed()  # Refresh filter

    def s_filter_changed(self):
        # TODOMVC DEPRECATED
        expression = self.show_filter.text()
        casesens = self.show_filter_casesens.isChecked()

        # Determine if a show matches a filter. True -> match -> do not hide
        # Advanced search: Separate the expression into specific field terms, fail if any are not met
        if ':' in expression:
            exprs = expression.split(' ')
            expr_dict = {}
            expr_list = []
            for expr in exprs:
                if ':' in expr:
                    expr_terms = expr.split(':', 1)
                    if expr_terms[0] in self.column_keys:
                        col = self.column_keys[expr_terms[0]]
                        sub_expr = expr_terms[1].replace(
                            '_', ' ').replace('+', ' ')
                        expr_dict[col] = sub_expr
                    else:  # If it's not a field key, let it be a regular search term
                        expr_list.append(expr)
                else:
                    expr_list.append(expr)
            expression = ' '.join(expr_list)
            self.view.model().setFilterColumns(expr_dict)

        self.view.model().setFilterCaseSensitivity(casesens)
        self.view.model().setFilterFixedString(expression)

    def s_plus_episode(self):
        self._busy(True)
        self.worker_call('set_episode', self.r_generic,
                         self.selected_show_id, self.show_progress.value()+1)

    def s_rem_episode(self):
        if not self.show_progress.value() <= 0:
            self._busy(True)
            self.worker_call('set_episode', self.r_generic,
                             self.selected_show_id, self.show_progress.value()-1)

    def s_set_episode(self, showid=None, ep=None):
        self._busy(True)
        self.worker_call('set_episode', self.r_generic,
                         showid or self.selected_show_id, ep or self.show_progress.value())

    def s_set_score(self, showid=None, score=None):
        self._busy(True)

        if score is None:
            self.worker_call('set_score', self.r_generic,
                             self.selected_show_id, self.show_score.value())
        else:
            self.worker_call('set_score', self.r_generic, showid, score)

    def s_set_status(self, index):
        if self.selected_show_id:
            self._busy(True)
            self.worker_call('set_status', self.r_generic,
                             self.selected_show_id, self.mediainfo['statuses'][index])

    def s_set_tags(self):
        show = self.worker.engine.get_show_info(self.selected_show_id)
        if 'my_tags' in show and show['my_tags']:
            tags = show['my_tags']
        else:
            tags = ''
        tags, ok = QInputDialog.getText(self, 'Edit Tags',
                                        'Enter desired tags (comma separated)',
                                        text=tags)
        if ok:
            self.s_edit_tags(show, tags)

    def s_edit_tags(self, show, tags):
        self._busy(True)
        self.worker_call('set_tags', self.r_generic, show['id'], tags)

    def s_play(self, play_next, episode=0):
        if self.selected_show_id:
            show = self.worker.engine.get_show_info(self.selected_show_id)

            # episode = 0 # Engine plays next unwatched episode
            if not play_next and not episode:
                episode = self.show_progress.value()

            self._busy(True)
            self.worker_call('play_episode', self.r_generic, show, episode)

    def s_play_random(self):
        self._busy(True)
        self.worker_call('play_random', self.r_generic)

    def s_play_number(self):
        if self.selected_show_id:
            show = self.worker.engine.get_show_info(self.selected_show_id)
            ep_default = 1
            ep_min = 1
            ep_max = utils.estimate_aired_episodes(show)
            if not ep_max:
                # If we don't know the total just allow anything
                ep_max = show['total'] or 10000

            episode, ok = QInputDialog.getInt(self, 'Play Episode',
                                              'Enter an episode number of %s to play:' % show['title'],
                                              ep_default, ep_min, ep_max)

            if ok:
                self.s_play(False, episode)

    def s_play_ep_number(self, action, number):
        return lambda: [action.setIcon(self.ep_icons['part']), self.s_play(False, number)]

    def s_delete(self):
        if self.selected_show_id:
            show = self.worker.engine.get_show_info(self.selected_show_id)
            reply = QMessageBox.question(self, 'Confirmation',
                                         'Are you sure you want to delete %s?' % show['title'],
                                         QMessageBox.Yes, QMessageBox.No)

            if reply == QMessageBox.Yes:
                self.worker_call('delete_show', self.r_generic, show)

    def s_scan_library(self):
        self.worker_call('scan_library', self.r_library_scanned, rescan=False)

    def s_rescan_library(self):
        self.worker_call('scan_library', self.r_library_scanned, rescan=True)

    def s_altname(self):
        show = self.worker.engine.get_show_info(self.selected_show_id)
        current_altname = self.worker.engine.altname(self.selected_show_id)

        new_altname, ok = QInputDialog.getText(self, 'Alternative title',
                                               'Set the new alternative title for %s (blank to remove):' % show[
                                                   'title'],
                                               text=current_altname)

        if ok:
            self.worker.engine.altname(self.selected_show_id, str(new_altname))
            self.ws_changed_show(show, altname=new_altname)

    def s_open_folder(self):
        show = self.worker.engine.get_show_info(self.selected_show_id)
        try:
            filename = self.worker.engine.get_episode_path(show, 1)
            with open(os.devnull, 'wb') as DEVNULL:
                if sys.platform == 'darwin':
                    subprocess.Popen(["open",
                                      os.path.dirname(filename)], stdout=DEVNULL, stderr=DEVNULL)
                elif sys.platform == 'win32':
                    subprocess.Popen(["explorer",
                                      os.path.dirname(filename)], stdout=DEVNULL, stderr=DEVNULL)
                else:
                    subprocess.Popen(["/usr/bin/xdg-open",
                                      os.path.dirname(filename)], stdout=DEVNULL, stderr=DEVNULL)
        except OSError:
            # xdg-open failed.
            raise utils.EngineError("Could not open folder.")

        except utils.EngineError:
            # Show not in library.
            self.error("No folder found.")

    def s_retrieve(self):
        queue = self.worker.engine.get_queue()

        if queue:
            reply = QMessageBox.question(self, 'Confirmation',
                                         'There are %d unsynced changes. Do you want to send them first? (Choosing No will discard them!)' % len(
                                             queue),
                                         QMessageBox.Yes | QMessageBox.No | QMessageBox.Cancel)

            if reply == QMessageBox.Yes:
                self.s_send(True)
            elif reply == QMessageBox.No:
                self._busy(True)
                self.worker_call('list_download', self.r_list_retrieved)
        else:
            self._busy(True)
            self.worker_call('list_download', self.r_list_retrieved)

    def s_send(self, retrieve=False):
        self._busy(True)
        if retrieve:
            self.worker_call('list_upload', self.s_retrieve)
        else:
            self.worker_call('list_upload', self.r_generic_ready)

    def s_switch_account(self):
        if not self.accountman_widget:
            self.accountman_create()
        else:
            self.accountman_widget.update()

        self.accountman_widget.setModal(True)
        self.accountman_widget.show()

    def s_show_image(self, filename):
        self.show_image.setPixmap(QtGui.QPixmap(filename))

    def s_show_details(self):
        if not self.selected_show_id:
            return

        show = self.worker.engine.get_show_info(self.selected_show_id)

        self.detailswindow = DetailsDialog(None, self.worker, show)
        self.detailswindow.setModal(True)
        self.detailswindow.show()

    def s_add(self):
        current_status = self.notebook.tabData(self.notebook.currentIndex())

        self.addwindow = AddDialog(None, self.worker, current_status)
        self.addwindow.setModal(True)
        self.addwindow.show()

    def s_rss(self):
        self.rsswindow = RSSDialog(self, self.worker)
        self.rsswindow.setModal(True)
        self.rsswindow.show()

    def s_mediatype(self, action):
        index = action.data()
        mediatype = self.api_info['supported_mediatypes'][index]
        self.reload(None, mediatype)

    def s_settings(self):
        dialog = SettingsDialog(
            None, self.worker, self.config, self.configfile)
        dialog.saved.connect(self._update_config)
        dialog.exec_()

    def s_about(self):
        QMessageBox.about(self, 'About Trackma-qt %s' % utils.VERSION,
                          '<p><b>About Trackma-qt %s</b></p><p>Trackma is an open source client for media tracking websites.</p>'
                          '<p>This program is licensed under the GPLv3, for more information read COPYING file.</p>'
                          '<p>Thanks to all contributors. To see all contributors see AUTHORS file.</p>'
                          '<p>Copyright (C) z411 - Icon by shuuichi</p>'
                          '<p><a href="http://github.com/z411/trackma">http://github.com/z411/trackma</a></p>' % utils.VERSION)

    def s_about_qt(self):
        QMessageBox.aboutQt(self, 'About Qt')

    def s_show_menu_columns(self, pos):
        globalPos = self.sender().mapToGlobal(pos)
        globalPos += QtCore.QPoint(3, 3)
        self.menu_columns.exec_(globalPos)

    def s_toggle_column(self, w):
        (index, column_name, visible) = (w.data(), w.text(), w.isChecked())
        MIN_WIDTH = 30  # Width to restore columns to if too small to see

        if visible:
            if column_name not in self.api_config['visible_columns']:
                self.api_config['visible_columns'].append(str(column_name))
        else:
            if column_name in self.api_config['visible_columns']:
                self.api_config['visible_columns'].remove(column_name)

        self._save_config()

        self.view.setColumnHidden(index, not visible)
        if visible and self.view.columnWidth(index) < MIN_WIDTH:
            self.view.setColumnWidth(index, MIN_WIDTH)

    # Worker slots
    def ws_changed_status(self, classname, msgtype, msg):
        if msgtype != messenger.TYPE_DEBUG:
            self.status('{}: {}'.format(classname, msg))
        elif self.debug:
            print('[D] {}: {}'.format(classname, msg))

    def ws_changed_show(self, show, is_playing=False, episode=None, altname=None):
        if show:
            if not self.view:
                return  # List not built yet; can be safely avoided

            # Update the view of the updated show
            self.view.model().sourceModel().update(show['id'], is_playing)

            if show['id'] == self.selected_show_id:
                self._select_show(show)

            if is_playing and self.config['show_tray'] and self.config['notifications']:
                if episode == (show['my_progress'] + 1):
                    delay = self.worker.engine.get_config(
                        'tracker_update_wait_s')
                    self.tray.showMessage('Trackma Tracker', "Playing %s %s. Will update in %d seconds." % (
                        show['title'], episode, delay))

    def ws_changed_show_status(self, show, old_status=None):
        # Update the view of the new show
        self.view.model().sourceModel().update(show['id'])

        # Update counts
        self.counts[show['my_status']] += 1
        self.counts[old_status] -= 1
        self._update_counts()

        # Set notebook to the new page
        self.notebook.setCurrentIndex(
            self.mediainfo['statuses'].index(show['my_status']))
        # Refresh filter
        self.s_filter_changed()

    def ws_changed_list(self, show):
        self._rebuild_view()
        self._recalculate_counts()
        self.s_filter_changed()

    def ws_changed_queue(self, queue):
        self._update_queue_counter(queue)

    def ws_tracker_state(self, status):
        self._update_tracker_info(status)

    def ws_prompt_update(self, show, episode):
        reply = QMessageBox.question(self, 'Message',
                                     'Do you want to update %s to %d?' % (
                                         show['title'], episode),
                                     QMessageBox.Yes, QMessageBox.No)

        if reply == QMessageBox.Yes:
            self.worker_call('set_episode', self.r_generic,
                             show['id'], episode)

    def ws_prompt_add(self, show, episode):
        page = self.notebook.currentIndex()
        current_status = self.mediainfo['statuses'][page]

        addwindow = AddDialog(
            None, self.worker, current_status, default=show['title'])
        addwindow.setModal(True)
        if addwindow.exec_():
            self.worker_call('set_episode', self.r_generic,
                             addwindow.selected_show['id'], episode)

    # Responses from the engine thread
    def r_generic(self):
        self._unbusy()

    def r_generic_ready(self):
        self._unbusy()
        self.status('Ready.')

    def r_engine_loaded(self, result):
        if result['success']:
            showlist = self.worker.engine.get_list()
            altnames = self.worker.engine.altnames()
            library = self.worker.engine.library()

            # Set globals
            self.api_info = self.worker.engine.api_info
            self.mediainfo = self.worker.engine.mediainfo

            # Rebuild statuses
            self._rebuild_statuses()

            # Build mediatype menu
            for action in self.mediatype_actiongroup.actions():
                self.mediatype_actiongroup.removeAction(action)

            for n, mediatype in enumerate(self.api_info['supported_mediatypes']):
                action = QAction(mediatype, self, checkable=True)
                if mediatype == self.api_info['mediatype']:
                    action.setChecked(True)
                else:
                    action.setData(n)
                self.mediatype_actiongroup.addAction(action)
                self.menu_mediatype.addAction(action)

            # Show API info
            self.api_icon.setPixmap(QtGui.QPixmap(
                utils.available_libs[self.account['api']][1]))
            if self.config['tray_api_icon']:
                self.tray.setIcon(QtGui.QIcon(
                    utils.available_libs[self.account['api']][1]))
            self.api_user.setText(
                self.worker.engine.get_userconfig('username'))
            self.setWindowTitle("Trackma-qt %s [%s (%s)]" % (
                utils.VERSION, self.api_info['name'], self.api_info['mediatype']))

            # Show tracker info
            tracker_info = self.worker.engine.tracker_status()
            if tracker_info:
                self._update_tracker_info(tracker_info)

            # Build our main view and show total counts
            self._rebuild_view()
            self._init_view()
            self._recalculate_counts()

            self.s_show_selected(None)

            self.status('Ready.')

        self._unbusy()

    def r_list_retrieved(self, result):
        if result['success']:
            self._rebuild_view()
            self._recalculate_counts()

            self.status('Ready.')

        self._unbusy()

    def r_library_scanned(self, result):
        if result['success']:
            self._rebuild_view()

            self.status('Ready.')

        self._unbusy()

    def r_engine_unloaded(self, result):
        if result['success']:
            self.close()
            if not self.finish:
                self.s_switch_account()<|MERGE_RESOLUTION|>--- conflicted
+++ resolved
@@ -14,43 +14,6 @@
 # along with this program.  If not, see <http://www.gnu.org/licenses/>.
 #
 
-<<<<<<< HEAD
-pyqt_version = 5
-
-import os
-import datetime
-import subprocess
-
-from PyQt5 import QtCore, QtGui
-from PyQt5.QtWidgets import (
-            QApplication, QMainWindow, QFormLayout,
-            QGridLayout, QHBoxLayout, QVBoxLayout,
-            QAbstractItemView, QHeaderView, QListWidget,
-            QListWidgetItem, QTabBar, QTableWidget,
-            QTableWidgetItem, QFrame, QScrollArea,
-            QStackedWidget, QWidget, QCheckBox, QComboBox,
-            QDoubleSpinBox, QGroupBox, QLineEdit,
-            QPushButton, QRadioButton, QSpinBox,
-            QStyleOptionButton, QToolButton, QProgressBar,
-            QDialog, QColorDialog, QDialogButtonBox,
-            QFileDialog, QInputDialog, QMessageBox,
-            QAction, QActionGroup, QLabel, QMenu, QStyle,
-            QSystemTrayIcon, QStyleOptionProgressBar
-        )
-
-from trackma.ui.qt.add import AddDialog
-from trackma.ui.qt.accounts import AccountDialog
-from trackma.ui.qt.details import DetailsDialog
-from trackma.ui.qt.settings import SettingsDialog
-from trackma.ui.qt.rss import RSSDialog
-from trackma.ui.qt.widgets import ShowsTableView, ShowItem, ShowItemNum, ShowItemDate
-from trackma.ui.qt.workers import EngineWorker, ImageWorker
-from trackma.ui.qt.util import getIcon, FilterBar
-
-from trackma.accounts import AccountManager
-from trackma import messenger
-=======
->>>>>>> 83d942e5
 from trackma import utils
 from trackma import messenger
 from trackma.accounts import AccountManager
@@ -189,17 +152,6 @@
             'Pick a random show with a new episode and play it.')
         action_play_random.setShortcut('Ctrl+R')
         action_play_random.triggered.connect(self.s_play_random)
-<<<<<<< HEAD
-        action_add = QAction(getIcon('edit-find'), 'Search/Add from Remote', self)
-        action_add.setShortcut('Ctrl+A')
-        action_add.triggered.connect(self.s_add)
-        action_delete = QAction(getIcon('edit-delete'), '&Delete', self)
-        action_delete.setStatusTip('Remove this show from your list.')
-        action_delete.triggered.connect(self.s_delete)
-        action_rss = QAction(getIcon('edit-find'), 'RSS Feed', self)
-        #action_rss.setShortcut('Ctrl+R')
-        action_rss.triggered.connect(self.s_rss)
-=======
         self.action_add = QAction(
             getIcon('edit-find'), 'Search/Add from Remote', self)
         self.action_add.setShortcut('Ctrl+A')
@@ -208,7 +160,8 @@
         self.action_delete.setStatusTip('Remove this show from your list.')
         self.action_delete.setShortcut(QtCore.Qt.Key_Delete)
         self.action_delete.triggered.connect(self.s_delete)
->>>>>>> 83d942e5
+        action_rss = QAction(getIcon('edit-find'), 'RSS Feed', self)
+        action_rss.triggered.connect(self.s_rss)
         action_quit = QAction(getIcon('application-exit'), '&Quit', self)
         action_quit.setShortcut('Ctrl+Q')
         action_quit.setStatusTip('Exit Trackma.')
