--- conflicted
+++ resolved
@@ -436,23 +436,23 @@
         except utils.TrackmaError as e:
             self.display_error(e)
 
-<<<<<<< HEAD
     def do_torrents(self, args):
         try:
             next_episode, not_next_episode = self.engine.torrents()
 
-            print "New episodes:"
+            print("New episodes:")
             for item in next_episode:
-                print "- {} ({})".format(
+                print("- {} ({})".format(
                         item['filename'].encode('utf-8'),
-                        item['url'].encode('utf-8'))
-            print "Further episodes:"
+                        item['url'].encode('utf-8')))
+            print("Further episodes:")
             for item in not_next_episode:
-                print "- {} ({})".format(
+                print("- {} ({})".format(
                         item['filename'].encode('utf-8'),
-                        item['url'].encode('utf-8'))
-        except utils.TrackmaError, e:
-=======
+                        item['url'].encode('utf-8')))
+        except utils.TrackmaError as e:
+            self.display_error(e)
+
     def do_tracker(self, args):
         """
         Shows information about the tracker, if it's running.
@@ -488,7 +488,6 @@
             else:
                 print("Not started")
         except utils.TrackmaError as e:
->>>>>>> 9be79735
             self.display_error(e)
 
     def do_play(self, args):
