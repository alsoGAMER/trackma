# This file is part of wMAL.
#
# This program is free software: you can redistribute it and/or modify
# it under the terms of the GNU General Public License as published by
# the Free Software Foundation, either version 3 of the License, or
# (at your option) any later version.
#
# This program is distributed in the hope that it will be useful,
# but WITHOUT ANY WARRANTY; without even the implied warranty of
# MERCHANTABILITY or FITNESS FOR A PARTICULAR PURPOSE.  See the
# GNU General Public License for more details.
#
# You should have received a copy of the GNU General Public License
# along with this program.  If not, see <http://www.gnu.org/licenses/>.
#

import re
import os
import subprocess
import threading
import difflib
import time
import datetime
import random
import shlex
from decimal import Decimal

<<<<<<< HEAD
import messenger
import data
import tracker
import torrents
import utils
import extras.AnimeInfoExtractor
=======
from trackma import messenger
from trackma import data
from trackma import tracker
from trackma import utils
from trackma.extras import AnimeInfoExtractor
>>>>>>> 26428b26

class Engine:
    """
    The engine is the controller that handles commands coming from
    the user interface and then queries the Data Handler for the necessary data.
    It doesn't control nor care about how the data is fetched by the Data Handler.

    After instantiating this class, the :func:`start` must be run to initialize the engine.
    Likewise, the :func:`unload` function must be called when you're done using the engine.

    The account and mediatype can be changed later on the fly by calling :func:`reload`.

    The **account** parameter is an account dictionary passed by an Account Manager
    and is used to run the engine.

    The **message_handler** is a reference to a messaging function for the engine
    to send to. Optional.
    """
    data_handler = None
    tracker = None
    config = {}
    msg = None
    loaded = False
    playing = False
    hooks_available = []

    name = 'Engine'

    signals = { 'show_added':        None,
                'show_deleted':      None,
                'episode_changed':   None,
                'score_changed':     None,
                'status_changed':    None,
                'show_synced':       None,
                'sync_complete':     None,
                'queue_changed':     None,
                'playing':           None,
                'prompt_for_update': None,
                'prompt_for_add':    None, }

    def __init__(self, account, message_handler=None):
        """Reads configuration file and asks the data handler for the API info."""
        self.msg = messenger.Messenger(message_handler)

        self._load(account)
        self._init_data_handler()

    def _load(self, account):
        self.account = account

        # Create home directory
        utils.make_dir('')
        self.configfile = utils.get_root_filename('config.json')

        # Create user directory
        userfolder = "%s.%s" % (account['username'], account['api'])
        utils.make_dir(userfolder)

        self.msg.info(self.name, 'Trackma v{0} - using account {1}({2}).'.format(
            utils.VERSION, account['username'], account['api']))
        self.msg.info(self.name, 'Reading config files...')
        try:
            self.config = utils.parse_config(self.configfile, utils.config_defaults)
        except IOError:
            raise utils.EngineFatal("Couldn't open config file.")

        # Load hook files
        hooks_dir = utils.get_root_filename('hooks')
        if os.path.isdir(hooks_dir):
            import sys
            import pkgutil

            self.msg.info(self.name, "Importing user hooks...")
            for loader, name, ispkg in pkgutil.iter_modules([hooks_dir]):
                # List all the hook files in the hooks folder, import them
                # and call the init() function if they have them
                # We build the list "hooks available" with the loaded modules
                # for later calls.
                try:
                    self.msg.debug(self.name, "Importing hook {}...".format(name))
                    module = loader.find_module(name).load_module(name)
                    if hasattr(module, 'init'):
                        module.init(self)
                    self.hooks_available.append(module)
                except ImportError:
                    self.msg.warn(self.name, "Error importing hook {}.".format(name))

    def _init_data_handler(self, mediatype=None):
        # Create data handler
        self.data_handler = data.Data(self.msg, self.config, self.account, mediatype)
        self.data_handler.connect_signal('show_synced', self._data_show_synced)
        self.data_handler.connect_signal('sync_complete', self._data_sync_complete)
        self.data_handler.connect_signal('queue_changed', self._data_queue_changed)

        # Record the API details
        (self.api_info, self.mediainfo) = self.data_handler.get_api_info()

    def _data_show_synced(self, show, changes):
        self._emit_signal('show_synced', show, changes)

    def _data_sync_complete(self, items):
        self._emit_signal('sync_complete', items)

    def _data_queue_changed(self, queue):
        self._emit_signal('queue_changed', queue)

    def _tracker_detected(self, path, filename):
        self.add_to_library(path, filename)

    def _tracker_removed(self, path, filename):
        self.remove_from_library(path, filename)

    def _tracker_playing(self, showid, playing, episode):
        show = self.get_show_info(showid)
        self._emit_signal('playing', show, playing, episode)

    def _tracker_update(self, showid, episode):
        show = self.get_show_info(showid)
        if self.config['tracker_update_prompt']:
            self._emit_signal('prompt_for_update', show, episode)
        else:
            self.set_episode(show['id'], episode)

    def _tracker_unrecognised(self, show_title, episode):
        if self.config['tracker_not_found_prompt']:
            self._emit_signal('prompt_for_add', show_title, episode)

    def _emit_signal(self, signal, *args):
        try:
            # Call the signal function
            if self.signals[signal]:
                self.signals[signal](*args)
        except AttributeError:
            pass

        # If there are loaded hooks, call the functions in all of them
        for module in self.hooks_available:
            method = getattr(module, signal, None)
            if method is not None:
                self.msg.info(self.name, "Calling hook {}:{}...".format(module.__name__, signal))
                try:
                    method(self, *args)
                except Exception as err:
                    self.msg.warn(self.name, "Exception on hook {}:{}: {}".format(module.__name__, signal, err))

    def _get_tracker_list(self, filter_num=None):
        tracker_list = []
        if filter_num:
            source_list = self.filter_list(filter_num)
        else:
            source_list = self.get_list()

        for show in source_list:
            tracker_list.append({'id': show['id'],
                                 'title': show['title'],
                                 'my_progress': show['my_progress'],
                                 'type': None,
                                 'titles': self.data_handler.get_show_titles(show),
                                 })  # TODO types

        return tracker_list

    def _update_tracker(self):
        if self.tracker:
            self.tracker.update_list(self._get_tracker_list())

    def _cleanup(self):
        # If the engine wasn't closed for whatever reason, do it
        if self.loaded:
            self.msg.info(self.name, "Forcing exit...")
            self.data_handler.unload(True)
            self.loaded = False

    def connect_signal(self, signal, callback):
        try:
            self.signals[signal] = callback
        except KeyError:
            raise utils.EngineFatal("Invalid signal.")

    def set_message_handler(self, message_handler):
        """Changes the message handler function on the fly."""
        self.msg = messenger.Messenger(message_handler)
        self.data_handler.set_message_handler(self.msg)

    def start(self):
        """
        Starts the engine.
        This function should be called before doing anything with the engine,
        as it initializes the data handler.
        """
        if self.loaded:
            raise utils.TrackmaError("Already loaded.")

        # Start the data handler
        try:
            (self.api_info, self.mediainfo) = self.data_handler.start()
        except utils.DataError as e:
            raise utils.DataFatal(str(e))
        except utils.APIError as e:
            raise utils.APIFatal(str(e))

        # Rescan library if necessary
        if self.config['library_autoscan']:
            try:
                self.scan_library()
            except utils.TrackmaError as e:
                self.msg.warn(self.name, "Can't auto-scan library: {}".format(e))

        # Start tracker
        if self.mediainfo.get('can_play') and self.config['tracker_enabled']:
            self.tracker = tracker.Tracker(self.msg,
                                   self._get_tracker_list(),
                                   self.config['tracker_process'],
                                   self.config['searchdir'],
                                   int(self.config['tracker_interval']),
                                   int(self.config['tracker_update_wait_s']),
                                   self.config['tracker_update_close'],
                                   self.config['tracker_not_found_prompt'],
                                  )
            self.tracker.connect_signal('detected', self._tracker_detected)
            self.tracker.connect_signal('removed', self._tracker_removed)
            self.tracker.connect_signal('playing', self._tracker_playing)
            self.tracker.connect_signal('update', self._tracker_update)
            self.tracker.connect_signal('unrecognised', self._tracker_unrecognised)

        self.loaded = True
        return True

    def unload(self):
        """
        Closes the data handler and closes the engine cleanly.
        This should be called when closing the client application, or when you're
        sure you're not going to use the engine anymore. This does all the necessary
        procedures to close the data handler cleanly and then itself.

        """
        if self.loaded:
            self.msg.info(self.name, "Unloading...")
            self.data_handler.unload()

            self.loaded = False

    def reload(self, account=None, mediatype=None):
        """Changes the API and/or mediatype and reloads itself."""
        if self.loaded:
            self.unload()

        if account:
            self._load(account)

        self._init_data_handler(mediatype)
        self.start()

    def get_config(self, key):
        """Returns the specified key from the configuration."""
        return self.config[key]

    def get_userconfig(self, key):
        return self.data_handler.userconfig[key]

    def set_config(self, key, value):
        """
        Writes the defined key to the configuration.
        Note that this writes the configuration only to memory; when you're
        done doing all necessary changes, make sure to write the configuration file
        with :func:`save_config`."""
        self.config[key] = value

    def save_config(self):
        """Writes all configuration files to disk."""

        # Save config file
        utils.save_config(self.config, self.configfile)

    def get_list(self):
        """
        Returns the full show list requested from the data handler as a list of show dictionaries.
        If you only need shows in a specified status, use :func:`filter_list`.
        """
        return self.data_handler.get().values()

    def get_show_info(self, showid):
        """
        Returns the show dictionary for the specified **showid**.
        """
        showdict = self.data_handler.get()

        try:
            return showdict[showid]
        except KeyError:
            raise utils.EngineError("Show not found.")

    def get_show_info_title(self, pattern):
        showdict = self.data_handler.get()
        # Do title lookup, slower
        for k, show in showdict.items():
            if show['title'] == pattern:
                return show
        raise utils.EngineError("Show not found.")

    def get_show_details(self, show):
        """
        Returns detailed information about **show** requested from the data handler.
        """
        return self.data_handler.info_get(show)

    def regex_list(self, regex):
        """
        It asks the data handler to do a regex search for a show and returns the
        list of show dictionaries with all the matches.
        """
        showlist = self.data_handler.get()
        return list(v for k, v in showlist.items() if re.search(regex, v['title'], re.I))

    def regex_list_titles(self, pattern):
        # TODO : Temporal hack for the client autocomplete function
        showlist = self.data_handler.get()
        newlist = list()
        for k, v in showlist.items():
            if re.match(pattern, v['title'], re.I):
                if ' ' in v['title']:
                    newlist.append('"' + v['title'] + '" ')
                else:
                    newlist.append(v['title'] + ' ')

        return newlist

    def search(self, criteria):
        """
        Request a remote list of shows matching the criteria
        and returns it as a list of show dictionaries.
        This is useful to add a show.
        """
        return self.data_handler.search(str(criteria).strip())

    def add_show(self, show, status=None):
        """
        Adds **show** to the list and queues the list update
        for the next sync.
        """
        # Check if operation is supported by the API
        if not self.mediainfo.get('can_add'):
            raise utils.EngineError('Operation not supported by API.')

        # Set to the requested status
        if status:
            if status not in self.mediainfo['statuses']:
                raise utils.EngineError('Invalid status.')

            show['my_status'] = status

        # Add in data handler
        self.data_handler.queue_add(show)

        # Update the tracker with the new information
        self._update_tracker()

        # Emit signal
        self._emit_signal('show_added', show)

    def set_episode(self, showid, newep):
        """
        Updates the progress of the specified **showid** to **newep**
        and queues the list update for the next sync.
        """
        # Check if operation is supported by the API
        if not self.mediainfo.get('can_update'):
            raise utils.EngineError('Operation not supported by API.')

        # Check for the episode number
        try:
            newep = int(newep)
        except ValueError:
            raise utils.EngineError('Episode must be numeric.')

        # Get the show info
        show = self.get_show_info(showid)
        # More checks
        if (show['total'] and newep > show['total']) or newep < 0:
            raise utils.EngineError('Episode out of limits.')
        if show['my_progress'] == newep:
            raise utils.EngineError("Show already at episode %d" % newep)

        # Change episode
        self.msg.info(self.name, "Updating show %s to episode %d..." % (show['title'], newep))
        self.data_handler.queue_update(show, 'my_progress', newep)

        # Emit signal
        self._emit_signal('episode_changed', show)

        # Change status if required
        if self.config['auto_status_change'] and self.mediainfo.get('can_status'):
            try:
                if newep == show['total'] and self.mediainfo.get('status_finish'):
                    if (
                        not self.config['auto_status_change_if_scored'] or
                        not self.mediainfo.get('can_score') or
                        show['my_score']
                    ):
                        # Change to finished status
                        self.set_status(show['id'], self.mediainfo['status_finish'])
                    else:
                        self.msg.warn(self.name, "Updated episode but status won't be changed until a score is set.")
                elif newep == 1 and self.mediainfo.get('status_start'):
                    # Change to watching status
                    self.set_status(show['id'], self.mediainfo['status_start'])
            except utils.EngineError as e:
                # Only warn about engine errors since status change here is not crtical
                self.msg.warn(self.name, 'Updated episode but status wasn\'t changed: %s' % e)

        # Change dates if required
        if self.config['auto_date_change'] and self.mediainfo.get('can_date'):
            start_date = finish_date = None

            try:
                if newep == 1:
                    start_date = datetime.date.today()
                if newep == show['total']:
                    finish_date = datetime.date.today()

                self.set_dates(show['id'], start_date, finish_date)
            except utils.EngineError as e:
                # Only warn about engine errors since date change here is not crtical
                self.msg.warn(self.name, 'Updated episode but dates weren\'t changed: %s' % e)

        # Clear neweps flag
        if self.data_handler.get_show_attr(show, 'neweps'):
            self.data_handler.set_show_attr(show, 'neweps', False)

        # Update the tracker with the new information
        self._update_tracker()

        return show

    def set_dates(self, showid, start_date=None, finish_date=None):
        """
        Updates the start date and finish date of a show.
        If any of the two are None, it won't be changed.
        """
        if not self.mediainfo.get('can_date'):
            raise utils.EngineError('Operation not supported by API.')

        show = self.get_show_info(showid)

        # Change the start date if required
        if start_date:
            if not isinstance(start_date, datetime.date):
                raise utils.EngineError('start_date must be a Date object.')
            self.data_handler.queue_update(show, 'my_start_date', start_date)

        if finish_date:
            if not isinstance(finish_date, datetime.date):
                raise utils.EngineError('finish_date must be a Date object.')
            self.data_handler.queue_update(show, 'my_finish_date', finish_date)

    def set_score(self, showid, newscore):
        """
        Updates the score of the specified **showid** to **newscore**
        and queues the list update for the next sync.
        """
        # Check if operation is supported by the API
        if not self.mediainfo.get('can_score'):
            raise utils.EngineError('Operation not supported by API.')

        # Check for the correctness of the score
        if (Decimal(str(newscore)) % Decimal(str(self.mediainfo['score_step']))) != 0:
            raise utils.EngineError('Invalid score.')

        # Convert to proper type
        if isinstance( self.mediainfo['score_step'], int ):
            newscore = int(newscore)
        else:
            newscore = float(newscore)

        # Get the show and update it
        show = self.get_show_info(showid)
        # More checks
        if newscore > self.mediainfo['score_max']:
            raise utils.EngineError('Score out of limits.')
        if show['my_score'] == newscore:
            raise utils.EngineError("Score already at %s" % newscore)

        # Change score
        self.msg.info(self.name, "Updating show %s to score %s..." % (show['title'], newscore))
        self.data_handler.queue_update(show, 'my_score', newscore)

        # Emit signal
        self._emit_signal('score_changed', show)

        # Change status if required
        if (
            show['total'] and
            show['my_progress'] == show['total'] and
            show['my_score'] and
            self.mediainfo.get('can_status') and
            self.config['auto_status_change'] and
            self.config['auto_status_change_if_scored'] and
            self.mediainfo.get('status_finish')
        ):
            try:
                self.set_status(show['id'], self.mediainfo['status_finish'])
            except utils.EngineError as e:
                # Only warn about engine errors since status change here is not crtical
                self.msg.warn(self.name, 'Updated episode but status wasn\'t changed: %s' % e)

        return show

    def set_status(self, showid, newstatus):
        """
        Updates the score of the specified **showid** to **newstatus** (number)
        and queues the list update for the next sync.
        """
        # Check if operation is supported by the API
        if not self.mediainfo.get('can_status'):
            raise utils.EngineError('Operation not supported by API.')

        try:
            newstatus = int(newstatus)
        except ValueError:
            pass # It's not necessary for it to be an int

        # Check if the status is valid
        _statuses = self.mediainfo['statuses_dict']
        if newstatus not in _statuses.keys():
            raise utils.EngineError('Invalid status.')

        # Get the show and update it
        show = self.get_show_info(showid)
        # More checks
        if show['my_status'] == newstatus:
            raise utils.EngineError("Show already in %s." % _statuses[newstatus])

        # Change status
        old_status = show['my_status']
        self.msg.info(self.name, "Updating show %s status to %s..." % (show['title'], _statuses[newstatus]))
        self.data_handler.queue_update(show, 'my_status', newstatus)

        # Emit signal
        self._emit_signal('status_changed', show, old_status)

        return show

    def set_tags(self, showid, newtags):
        """
        Updates the tags of the specified **showid** to **newtags**
        and queues the list update for the next sync.
        """
        # Check if operation is supported by the API
        if 'can_tag' not in self.mediainfo or not self.mediainfo.get('can_tag'):
            raise utils.EngineError('Operation not supported by API.')

        # Get the show and update it
        show = self.get_show_info(showid)
        # More checks
        if show['my_tags'] == newtags:
            raise utils.EngineError("Tags already %s" % newtags)

        # Change score
        self.msg.info(self.name, "Updating show %s to tags '%s'..." % (show['title'], newtags))
        self.data_handler.queue_update(show, 'my_tags', newtags)

        # Emit signal
        self._emit_signal('tags_changed', show)

        return show

    def delete_show(self, show):
        """
        Deletes **show** completely from the list and queues the list update for the next sync.
        """
        if not self.mediainfo.get('can_delete'):
            raise utils.EngineError('Operation not supported by API.')

        # Add in data handler
        self.data_handler.queue_delete(show)

        # Update the tracker with the new information
        self._update_tracker()

        # Emit signal
        self._emit_signal('show_deleted', show)

    def _search_video(self, titles, episode):
        # DEPRECATED !!!
        self.msg.debug(self.name, "DEPRECATED: _search_video")

        best_candidate = (None, 0, None)

        matcher = difflib.SequenceMatcher()

        # Check over video files and propose our best candidate
        for (fullpath, filename) in utils.regex_find_videos('mkv|mp4|avi', self.config['searchdir']):
            # Analyze what's the title and episode of the file
            aie = AnimeInfoExtractor(filename)
            candidate_title = aie.getName()
            candidate_episode_start, candidate_episode_end = aie.getEpisodeNumbers()

            # Skip this file if we couldn't analyze it
            if not candidate_title:
                continue
            if candidate_episode_start is None:
                continue

            # Skip this file if it isn't the episode we want
            if candidate_episode_end is None:
                if episode != candidate_episode_start:
                    continue
            else:
                if not (candidate_episode_start <= episode <= candidate_episode_end):
                    continue

            matcher.set_seq1(candidate_title.lower())

            # We remember to compare all titles (aliases and whatnot)
            for requested_title in titles:
                matcher.set_seq2(requested_title.lower())
                ratio = matcher.ratio()

                # Propose as our new candidate if its ratio is
                # better than threshold and it's better than
                # what we've seen yet
                if ratio > 0.7 and ratio > best_candidate[1]:
                    best_candidate = (fullpath, ratio, aie.getEpisode())

        return best_candidate[0], best_candidate[2]

    def get_new_episodes(self, showlist):
        results = list()
        total = len(showlist)
        t = time.time()

        for i, show in enumerate(showlist):
            self.msg.info(self.name, "Searching %d/%d..." % (i+1, total))

            titles = self.data_handler.get_show_titles(show)

            (filename, ep) = self._search_video(titles, show['my_progress']+1)
            if filename:
                self.data_handler.set_show_attr(show, 'neweps', True)
                results.append(show)

        self.msg.info(self.name, "Time: %s" % (time.time() - t))
        return results

    def library(self):
        return self.data_handler.library_get()

    def scan_library(self, my_status=None, rescan=False):
        # Check if operation is supported by the API
        if not self.mediainfo.get('can_play'):
            raise utils.EngineError('Operation not supported by current site or mediatype.')
        if not self.config['searchdir']:
            raise utils.EngineError('Media directory is not set.')
        if not utils.dir_exists(self.config['searchdir']):
            raise utils.EngineError('The set media directory doesn\'t exist.')

        t = time.time()
        library = {}
        library_cache = self.data_handler.library_cache_get()

        if not my_status:
            my_status = self.mediainfo['status_start']

        self.msg.info(self.name, "Scanning local library...")
        self.msg.debug(self.name, "Directory: %s" % self.config['searchdir'])
        tracker_list = self._get_tracker_list(my_status)

        # Do a full listing of the media directory
        for fullpath, filename in utils.regex_find_videos('mkv|mp4|avi', self.config['searchdir']):
            (library, library_cache) = self._add_show_to_library(library, library_cache, rescan, fullpath, filename, tracker_list)

        self.msg.debug(self.name, "Time: %s" % (time.time() - t))
        self.data_handler.library_save(library)
        self.data_handler.library_cache_save(library_cache)
        return library

    def remove_from_library(self, path, filename):
        library = self.data_handler.library_get()
        library_cache = self.data_handler.library_cache_get()
        tracker_list = self._get_tracker_list()
        fullpath = path+"/"+filename
        # Only remove if the filename matches library entry
        if filename in library_cache.keys() and library_cache[filename]:
            (show_id, show_ep) = library_cache[filename]
            if show_id and show_id in library.keys() \
                    and show_ep and show_ep in library[show_id].keys():
                if library[show_id][show_ep] == fullpath:
                    self.msg.debug(self.name, "File removed from local library: %s" % fullpath)
                    library_cache.pop(filename, None)
                    library[show_id].pop(show_ep, None)

    def add_to_library(self, path, filename, rescan=False):
        # The inotify tracker tells us when files are created in
        # or moved within our library directory, so we call this.
        library = self.data_handler.library_get()
        library_cache = self.data_handler.library_cache_get()
        tracker_list = self._get_tracker_list()
        fullpath = path+"/"+filename
        self._add_show_to_library(library, library_cache, rescan, fullpath, filename, tracker_list)

    def _add_show_to_library(self, library, library_cache, rescan, fullpath, filename, tracker_list):
        show_id = None
        if not rescan and filename in library_cache.keys():
            # If the filename was already seen before
            # use the cached information, if there's no information (None)
            # then it means it doesn't correspond to any show in the list
            # and can be safely skipped.
            if library_cache[filename]:
                (show_id, show_ep) = library_cache[filename]
                if type(show_ep) is tuple:
                    (show_ep_start, show_ep_end) = show_ep
                else:
                    show_ep_start = show_ep_end = show_ep
                self.msg.debug(self.name, "File already in library: {}".format(fullpath))
            else:
                self.msg.debug(self.name, "File not in library cache: {}".format(fullpath))
                return library, library_cache
        else:
            # If the filename has not been seen, extract
            # the information from the filename and do a fuzzy search
            # on the user's list. Cache the information.
            # If it fails, cache it as None.
            aie = AnimeInfoExtractor(filename)
            show_title = aie.getName()
            (show_ep_start, show_ep_end) = aie.getEpisodeNumbers(True)
            if show_title:
                show = utils.guess_show(show_title, tracker_list)
                if show:
                    show_id = show['id']
                    if show_ep_start == show_ep_end:
                        library_cache[filename] = (show['id'], show_ep_start)
                    else:
                        library_cache[filename] = (show['id'], (show_ep_start, show_ep_end))

                    self.msg.debug(self.name, "New file added to local library: {}".format(fullpath))
                else:
                    library_cache[filename] = None
            else:
                library_cache[filename] = None

        # After we got our information, add it to our library
        if show_id:
            if show_id not in library.keys():
                library[show_id] = {}
            for show_ep in range(show_ep_start, show_ep_end+1):
                library[show_id][show_ep] = fullpath
        return library, library_cache

    def get_episode_path(self, show, episode):
        """
        This function returns the full path of the requested episode from the requested show.
        """

        library = self.library()
        showid = show['id']

        if showid not in library:
            raise utils.EngineError('Show not in library.')
        if episode not in library[showid]:
            raise utils.EngineError('Episode not in library.')

        return library[showid][episode]

    def play_random(self):
        """
        This function will pick a random show that has a new episode to watch
        and play it.
        """
        library = self.library()
        newep = []

        self.msg.info(self.name, 'Looking for random episode.')

        for showid, eps in library.items():
            show = self.get_show_info(showid)
            if show['my_progress'] + 1 in eps.keys():
                newep.append(show)

        if not newep:
            raise utils.EngineError('No new episodes found to pick from.')

        show = random.choice(newep)
        ep = self.play_episode(show)
        return (show, ep)

    def play_episode(self, show, playep=0):
        """
        Does a local search in the hard disk (in the folder specified by the config file)
        for the specified episode (**playep**) for the specified **show**.

        If no **playep** is specified, the next episode of the show will be played.
        """
        # Check if operation is supported by the API
        if not self.mediainfo.get('can_play'):
            raise utils.EngineError('Operation not supported by current site or mediatype.')
        if not self.config['searchdir']:
            raise utils.EngineError('Media directory is not set.')
        if not utils.dir_exists(self.config['searchdir']):
            raise utils.EngineError('The set media directory doesn\'t exist.')

        try:
            playep = int(playep)
        except ValueError:
            raise utils.EngineError('Episode must be numeric.')

        if show:
            playing_next = False
            if not playep:
                playep = show['my_progress'] + 1
                playing_next = True

            if show['total'] and playep > show['total']:
                raise utils.EngineError('Episode beyond limits.')

            if self.config.get('debug_oldsearch'):
                # Deprecated
                self.msg.info(self.name, "Searching for %s %s..." % (show['title'], playep))
                titles = self.data_handler.get_show_titles(show)
                filename, endep = self._search_video(titles, playep)
            else:
                self.msg.info(self.name, "Getting %s %s from library..." % (show['title'], playep))
                filename = self.get_episode_path(show, playep)
                endep = playep

            if filename:
                self.msg.info(self.name, 'Found. Starting player...')
                arg_list = shlex.split(self.config['player'])
                arg_list.append(filename)
                try:
                    with open(os.devnull, 'wb') as DEVNULL:
                        subprocess.Popen(arg_list, stdout=DEVNULL, stderr=DEVNULL)
                except OSError:
                    raise utils.EngineError('Player not found, check your config.json')
                return endep
            else:
                raise utils.EngineError('Episode file not found.')

    def undoall(self):
        """Clears the data handler queue and discards any unsynced change."""
        return self.data_handler.queue_clear()

    def altname(self, showid, newname=None):
        """
        If **newname** is specified, it gets the alternate name of **showid**.
        Otherwise, it sets the alternate name of **showid** to **newname**.
        """
        if newname is not None:
            if newname == '':
                self.data_handler.altname_clear(showid)
                self.msg.info(self.name, 'Cleared alternate name.')
            else:
                self.data_handler.altname_set(showid, newname)
                self.msg.info(self.name, 'Changed alternate name to %s.' % newname)
        else:
            return self.data_handler.altname_get(showid)

    def altnames(self):
        """
        Gets a dictionary of all set alternative names.
        """
        return self.data_handler.altnames_get()

    def filter_list(self, status_num):
        """
        Returns a show list with the shows in the specified **status_num** status.
        If you need a list with all the shows, use :func:`get_list`.
        """
        showlist = self.data_handler.get()
        return list(v for k, v in showlist.items() if v['my_status'] == status_num)

    def list_download(self):
        """Asks the data handler to download the remote list."""
        self.undoall()
        self.data_handler.download_data()
        self._update_tracker()

    def list_upload(self):
        """Asks the data handler to upload the unsynced changes in the queue."""
        result = self.data_handler.process_queue()
        #for show in result:
        #    self._emit_signal('episode_changed', show)

    def get_queue(self):
        """Asks the data handler for the items in the current queue."""
        return self.data_handler.queue

    def torrents(self):
        man = torrents.Torrents(self.msg, self._get_tracker_list(self.mediainfo['status_start']), self.config)
        d = man.get_sorted_torrents()

        next_episode = []
        not_next_episode = []
        for item in d:
            if item['status'] == torrents.STATUS_NEXT_EPISODE:
                next_episode.append(item)
            elif item['status'] == torrents.STATUS_NOT_NEXT_EPISODE:
                not_next_episode.append(item)

        return (next_episode, not_next_episode)<|MERGE_RESOLUTION|>--- conflicted
+++ resolved
@@ -25,20 +25,11 @@
 import shlex
 from decimal import Decimal
 
-<<<<<<< HEAD
-import messenger
-import data
-import tracker
-import torrents
-import utils
-import extras.AnimeInfoExtractor
-=======
 from trackma import messenger
 from trackma import data
 from trackma import tracker
 from trackma import utils
 from trackma.extras import AnimeInfoExtractor
->>>>>>> 26428b26
 
 class Engine:
     """
